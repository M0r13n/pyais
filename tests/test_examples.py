import os
import sys
import pathlib
import subprocess
import unittest

KEYWORDS_TO_IGNORE = (
    'bench',
    'tcp',
    'udp',
    'live',
    'tracking',
    'filters',
)


class TestExamples(unittest.TestCase):
    """
    Make sure that every example still runs - expect UDP and TCP examples as they require a socket
    """

    def test_run_every_file(self):
        i = -1
        exe = sys.executable
        for i, file in enumerate(pathlib.Path(__file__).parent.parent.joinpath('examples').glob('*.py')):
            if all(kw not in str(file) for kw in KEYWORDS_TO_IGNORE):
                env = os.environ
                env['PYTHONPATH'] = f':{pathlib.Path(__file__).parent.parent.absolute()}'
                assert subprocess.check_call(f'{exe} {file}'.split(), env=env, shell=False) == 0, file

        # Delete the file that was created by one of the tests
        csv_file = pathlib.Path("decoded_message.csv")
        if csv_file.exists():
            csv_file.unlink()

<<<<<<< HEAD
        assert i == 21
=======
        assert i == 24
>>>>>>> 2c50d58c
<|MERGE_RESOLUTION|>--- conflicted
+++ resolved
@@ -33,8 +33,4 @@
         if csv_file.exists():
             csv_file.unlink()
 
-<<<<<<< HEAD
-        assert i == 21
-=======
-        assert i == 24
->>>>>>> 2c50d58c
+        assert i == 22