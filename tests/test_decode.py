import base64
import datetime
import itertools
import json
import textwrap
import typing
import unittest

from pyais import NMEAMessage, encode_dict, encode_msg
from pyais.ais_types import AISType
from pyais.constants import (
    EpfdType,
    InlandLoadedType,
    ManeuverIndicator,
    NavAid,
    NavigationStatus,
    ShipType,
    StationType,
    SyncState,
    TransmitMode,
    TurnRate,
)
from pyais.decode import decode, decode_nmea_and_ais, decode_nmea_line
from pyais.exceptions import (
    InvalidNMEAChecksum,
    InvalidNMEAMessageException,
    MissingMultipartMessageException,
    TooManyMessagesException,
    UnknownMessageException,
    NonPrintableCharacterException,
)
from pyais.messages import (
    MSG_CLASS,
    AISSentence,
    GatehouseSentence,
    MessageType16DestinationA,
    MessageType16DestinationAB,
    MessageType5,
    MessageType6,
    MessageType8Dac200Fid10,
    MessageType18,
    MessageType22Addressed,
    MessageType22Broadcast,
    MessageType24PartA,
    MessageType24PartB,
    MessageType25AddressedStructured,
    MessageType25AddressedUnstructured,
    MessageType25BroadcastStructured,
    MessageType25BroadcastUnstructured,
    MessageType26AddressedStructured,
    MessageType26BroadcastStructured,
    MessageType26BroadcastUnstructured,
)
from pyais.stream import ByteStream, IterMessages
from pyais.util import SixBitNibleDecoder, b64encode_str
from pyais.exceptions import MissingPayloadException


def ensure_type_for_msg_dict(msg_dict: typing.Dict[str, typing.Any]) -> None:
    cls = MSG_CLASS[msg_dict["msg_type"]]
    for field in cls.fields():
        try:
            attr = msg_dict[field.name]
        except KeyError:
            if field.name.startswith('spare'):
                # spare fields may be missing
                continue
            raise
        if attr is None:
            continue
        err_msg = (
            f"Invalid type for Typ: {msg_dict['msg_type']} and field '{field.name}'."
        )
        err_msg += f"Expected type '{field.metadata['d_type']}', but got {type(attr)}"
        assert isinstance(attr, field.metadata["d_type"]), err_msg


class TestAIS(unittest.TestCase):
    """
    TestCases for AIS message decoding and assembling.

    The Test messages are from multiple sources and are scrambled together.
    Raw messages are decoded by either hand or some online decoder.
    As my main source of AIS messages I used this dumb:
    https://www.aishub.net/ais-dispatcher

    As my main decoder I used this decoder:
    http://ais.tbsalling.dk

    The latter sometimes is a bit weird and therefore I used aislib to verify my results.
    """

    maxDiff = None

    def test_to_json(self):
        json_dump = decode(b"!AIVDM,1,1,,A,15NPOOPP00o?b=bE`UNv4?w428D;,0*24").to_json(ignore_spare=False)
        text = textwrap.dedent(
            """{
    "msg_type": 1,
    "repeat": 0,
    "mmsi": 367533950,
    "status": 0,
    "turn": -128.0,
    "speed": 0.0,
    "accuracy": true,
    "lon": -122.408232,
    "lat": 37.808418,
    "course": 360.0,
    "heading": 511,
    "second": 34,
    "maneuver": 0,
    "raim": true,
    "radio": 34059
}"""
        )
        self.assertEqual(json_dump, text)

    def test_msg_type(self):
        """
        Test if msg type is correct
        """
        nmea = NMEAMessage(b"!AIVDM,1,1,,B,15M67FC000G?ufbE`FepT@3n00Sa,0*5C")
        assert nmea.decode().msg_type == AISType.POS_CLASS_A1

        nmea = NMEAMessage(b"!AIVDM,1,1,,B,15NG6V0P01G?cFhE`R2IU?wn28R>,0*05")
        assert nmea.decode().msg_type == AISType.POS_CLASS_A1

        nmea = NMEAMessage.assemble_from_iterable(
            messages=[
                NMEAMessage(
                    b"!AIVDM,2,1,4,A,55O0W7`00001L@gCWGA2uItLth@DqtL5@F22220j1h742t0Ht0000000,0*08"
                ),
                NMEAMessage(b"!AIVDM,2,2,4,A,000000000000000,2*20"),
            ]
        )
        assert nmea.decode().msg_type == AISType.STATIC_AND_VOYAGE

    def test_msg_type_1_a(self):
        result = decode(b"!AIVDM,1,1,,B,15M67FC000G?ufbE`FepT@3n00Sa,0*5C").asdict()

        assert result == {
            "msg_type": 1,
            "repeat": 0,
            "mmsi": 366053209,
            "status": NavigationStatus.RestrictedManoeuverability,
            "turn": 0,
            "speed": 0.0,
            "accuracy": False,
            "lon": -122.341618,
            "lat": 37.802118,
            "course": 219.3,
            "heading": 1,
            "second": 59,
            "maneuver": ManeuverIndicator.NotAvailable,
            "raim": False,
            "radio": 2281,
        }

    def test_msg_type_1_b(self):
        msg = decode(b"!AIVDM,1,1,,A,15NPOOPP00o?b=bE`UNv4?w428D;,0*24").asdict()
        assert msg["msg_type"] == 1
        assert msg["mmsi"] == 367533950
        assert msg["repeat"] == 0
        assert msg["status"] == NavigationStatus.UnderWayUsingEngine
        assert msg["turn"] == TurnRate.NO_TI_DEFAULT
        assert msg["speed"] == 0
        assert msg["accuracy"] == 1
        assert round(msg["lat"], 4) == 37.8084
        assert round(msg["lon"], 4) == -122.4082
        assert msg["course"] == 360
        assert msg["heading"] == 511
        assert msg["second"] == 34
        assert msg["maneuver"] == ManeuverIndicator.NotAvailable
        assert msg["raim"]
        assert isinstance(msg["raim"], bool)

    def test_msg_type_1_c(self):
        msg = decode(b"!AIVDM,1,1,,B,181:Kjh01ewHFRPDK1s3IRcn06sd,0*08")

        content = msg.asdict()

        assert content["course"] == 87.0
        assert content["mmsi"] == 538090443
        assert content["speed"] == 10.9
        assert content["turn"] == 0

        ensure_type_for_msg_dict(content)

    def test_decode_pos_1_2_3(self):
        # weired message of type 0 as part of issue #4
        msg = decode(b"!AIVDM,1,1,,B,0S9edj0P03PecbBN`ja@0?w42cFC,0*7C")

        content = msg.asdict()

        assert content["repeat"] == 2
        assert content["mmsi"] == 211512520
        assert content["turn"] == TurnRate.NO_TI_DEFAULT
        assert content["speed"] == 0.3
        assert round(content["lat"], 4) == 53.5427
        assert round(content["lon"], 4) == 9.9794
        assert round(content["course"], 1) == 0.0

        assert decode(b"!AIVDM,1,1,,B,0S9edj0P03PecbBN`ja@0?w42cFC,0*7C").to_json()

    def test_decode_1_speed(self):
        content = decode(b"!AIVDM,1,1,,A,13@nePh01>PjcO4PGReoJEmL0HJg,0*67").asdict()

        assert content["speed"] == 7.8
        assert content["msg_type"] == 1

    def test_msg_type_3(self):
        msg = decode(b"!AIVDM,1,1,,A,35NSH95001G?wopE`beasVk@0E5:,0*6F").asdict()
        assert msg["msg_type"] == 3
        assert msg["mmsi"] == 367581220
        assert msg["repeat"] == 0
        assert msg["status"] == NavigationStatus.Moored
        assert msg["turn"] == 0
        assert msg["speed"] == 0.1
        assert msg["accuracy"] == 0
        assert round(msg["lat"], 4) == 37.8107
        assert round(msg["lon"], 4) == -122.3343
        assert round(msg["course"], 1) == 254.2
        assert msg["heading"] == 217
        assert msg["second"] == 40
        assert msg["maneuver"] == ManeuverIndicator.NotAvailable
        assert not msg["raim"]

        ensure_type_for_msg_dict(msg)

    def test_msg_type_4_a(self):
        msg = decode(b"!AIVDM,1,1,,A,403OviQuMGCqWrRO9>E6fE700@GO,0*4D").asdict()
        assert msg["lon"] == -76.352362
        assert msg["lat"] == 36.883767
        assert msg["accuracy"] == 1
        assert msg["year"] == 2007
        assert msg["month"] == 5
        assert msg["day"] == 14
        assert msg["minute"] == 57
        assert msg["second"] == 39

        ensure_type_for_msg_dict(msg)

    def test_msg_type_4_b(self):
        msg = decode(b"!AIVDM,1,1,,B,403OtVAv>lba;o?Ia`E`4G?02H6k,0*44").asdict()
        assert round(msg["lon"], 4) == -122.4648
        assert round(msg["lat"], 4) == 37.7943
        assert msg["mmsi"] == 3669145
        assert msg["accuracy"] == 1
        assert msg["year"] == 2019
        assert msg["month"] == 11
        assert msg["day"] == 9
        assert msg["hour"] == 10
        assert msg["minute"] == 41
        assert msg["second"] == 11
        assert msg["epfd"] == 15
        assert msg["epfd"] == EpfdType.Internal_GNSS

        ensure_type_for_msg_dict(msg)

    def test_msg_type_5(self):
        msg = decode(
            "!AIVDM,2,1,1,A,55?MbV02;H;s<HtKR20EHE:0@T4@Dn2222222216L961O5Gf0NSQEp6ClRp8,0*1C",
            "!AIVDM,2,2,1,A,88888888880,2*25",
        ).asdict()
        assert msg["callsign"] == "3FOF8"
        assert msg["shipname"] == "EVER DIADEM"
        assert msg["ship_type"] == ShipType.Cargo
        assert msg["to_bow"] == 225
        assert msg["to_stern"] == 70
        assert msg["to_port"] == 1
        assert msg["to_starboard"] == 31
        assert msg["draught"] == 12.2
        assert msg["destination"] == "NEW YORK"
        assert msg["dte"] == 0
        assert msg["epfd"] == EpfdType.GPS

        ensure_type_for_msg_dict(msg)

    def test_msg_type_6(self):
        msg = decode(b"!AIVDM,1,1,,B,6B?n;be:cbapalgc;i6?Ow4,2*4A").asdict()
        assert msg["seqno"] == 3
        assert msg["dest_mmsi"] == 313240222
        assert msg["mmsi"] == 150834090
        assert msg["dac"] == 669
        assert msg["fid"] == 11
        assert not msg["retransmit"]
        assert msg["data"] == b"\xeb/\x11\x8f\x7f\xf1"

        ensure_type_for_msg_dict(msg)

    def test_msg_type_7(self):
        msg = decode(b"!AIVDM,1,1,,A,702R5`hwCjq8,0*6B").asdict()
        assert msg["mmsi"] == 2655651
        assert msg["msg_type"] == 7
        assert msg["mmsi1"] == 265538450
        assert msg["mmsiseq1"] == 0
        assert msg["mmsi2"] is None
        assert msg["mmsi3"] is None
        assert msg["mmsi4"] is None

        ensure_type_for_msg_dict(msg)

    def test_msg_type_8(self):
        msg = decode(
            b"!AIVDM,1,1,,A,85Mwp`1Kf3aCnsNvBWLi=wQuNhA5t43N`5nCuI=p<IBfVqnMgPGs,0*47"
        ).asdict()

        assert msg["repeat"] == 0
        assert msg["mmsi"] == 366999712
        assert msg["dac"] == 366
        assert msg["fid"] == 56
        assert msg["data"] == b"\x3a\x53\xdb\xb7\xbe\x4a\x77\x31\x37\xf8\x7d\x7b\x04\x45\xf0\x40\xde\xa0\x5d\x93\xf5\x93\x78\x31\x94\xae\x9b\x9d\x9d\xbe\x05\xfb"

        ensure_type_for_msg_dict(msg)

    def test_msg_type_8_multipart(self):
        msgs = [
            "!AIVDO,2,1,,A,8=?eN>0000:C=4B1KTTsgLoUelGetEo0FoWr8jo=?045TNv5Tge6sAUl4MKWo,0*5F",
            "!AIVDO,2,2,,A,vhOL9NIPln:BsP0=BLOiiCbE7;SKsSJfALeATapHfdm6Tl,2*79",
        ]

        msg = decode(*msgs).asdict()

        assert msg["repeat"] == 0
        assert msg["mmsi"] == 888888888
        assert msg["dac"] == 0
        assert msg["fid"] == 0
        assert msg["data"] == b"\x02\x934D\x81nI;\xbd\xcd\xe5\xb7E\xed\xf1]\xc0[y\xfa#-\xcd<\x01\x05\x91\xef\x85\x92\xfbF\xed\x19t\x11\xd6\xe7\xdf\xec\x1fp\x97\x99\x83M\x8aK\xb8\x005'\x1f\xc7\x14\xeaTr\xe3o\xb8\xda\xb9\x17-FJxb\xeb5\x1aM"

        ensure_type_for_msg_dict(msg)

    def test_msg_type_8_inland(self):
        # example from norwegion public AIS feed
        decoded = decode(b"!BSVDM,1,1,,B,83m;Fa0j2d<<<<<<<0@pUg`50000,0*11")
        msg = decoded.asdict()

        assert msg["repeat"] == 0
        assert msg["mmsi"] == 257087140
        assert msg["dac"] == 200
        assert msg["fid"] == 10
        # inland aIS data should be present
        assert isinstance(decoded, MessageType8Dac200Fid10)
        assert "beam" in msg
        # and correct
        assert msg["beam"] == 7.5

    def test_msg_type_8_inland_2(self):
        decoded = decode("!AIVDO,1,1,,A,85M67F@j2U=7EW=RAkQkBDITMV=e,0*51")
        msg = decoded.asdict()

        assert msg['mmsi'] == 366053209
        assert msg["dac"] == 200
        assert msg["fid"] == 10
        assert msg["length"] == 180.6
        assert msg["beam"] == 42
        assert msg["loaded"] == InlandLoadedType.NotAvailable

    def test_msg_type_9(self):
        msg = decode(b"!AIVDM,1,1,,B,91b55wi;hbOS@OdQAC062Ch2089h,0*30").asdict()
        assert msg["msg_type"] == 9
        assert msg["repeat"] == 0
        assert msg["mmsi"] == 111232511
        assert msg["alt"] == 303
        assert msg["speed"] == 42
        assert msg["accuracy"] == 0
        assert round(msg["lon"], 5) == -6.27884
        assert round(msg["lat"], 5) == 58.144
        assert msg["course"] == 154.5
        assert msg["second"] == 15
        assert msg["dte"] == 1
        assert msg["radio"] == 33392
        assert not msg["raim"]
        assert isinstance(msg["raim"], bool)

        ensure_type_for_msg_dict(msg)

    def test_msg_type_10_a(self):
        msg = decode(b"!AIVDM,1,1,,B,:5MlU41GMK6@,0*6C").asdict()
        assert msg["dest_mmsi"] == 366832740
        assert msg["repeat"] == 0

    def test_msg_type_10_b(self):
        msg = decode(b"!AIVDM,1,1,,B,:6TMCD1GOS60,0*5B").asdict()
        assert msg["dest_mmsi"] == 366972000
        assert msg["repeat"] == 0

    def test_msg_type_11(self):
        msg = decode(b"!AIVDM,1,1,,B,;4R33:1uUK2F`q?mOt@@GoQ00000,0*5D").asdict()
        assert round(msg["lon"], 4) == -94.4077
        assert round(msg["lat"], 4) == 28.4091
        assert msg["accuracy"] == 1
        assert msg["msg_type"] == 11
        assert msg["year"] == 2009
        assert msg["month"] == 5
        assert msg["day"] == 22
        assert msg["hour"] == 2
        assert msg["minute"] == 22
        assert msg["second"] == 40

    def test_msg_type_12_a(self):
        msg = decode(b"!AIVDM,1,1,,A,<5?SIj1;GbD07??4,0*38").asdict()
        assert msg["msg_type"] == 12
        assert msg["repeat"] == 0
        assert msg["mmsi"] == 351853000
        assert msg["seqno"] == 0
        assert msg["dest_mmsi"] == 316123456
        assert msg["retransmit"] == 0
        assert msg["text"] == "GOOD"

    def test_msg_type_12_b(self):
        msg = decode(b"!AIVDM,1,1,,A,<42Lati0W:Ov=C7P6B?=Pjoihhjhqq0,2*2B")
        assert msg.msg_type == 12

        assert msg.repeat == 0
        assert msg.mmsi == 271002099
        assert msg.seqno == 0
        assert msg.dest_mmsi == 271002111
        assert msg.retransmit == 1

        ensure_type_for_msg_dict(msg.asdict())

    def test_msg_type_13(self):
        msg = decode(b"!AIVDM,1,1,,A,=39UOj0jFs9R,0*65").asdict()
        assert msg["msg_type"] == 13
        assert msg["repeat"] == 0
        assert msg["mmsi"] == 211378120
        assert msg["mmsi1"] == 211217560

        ensure_type_for_msg_dict(msg)

    def test_msg_type_14(self):
        msg = decode(b"!AIVDM,1,1,,A,>5?Per18=HB1U:1@E=B0m<L,2*51").asdict()
        assert msg["msg_type"] == 14
        assert msg["repeat"] == 0
        assert msg["mmsi"] == 351809000
        assert msg["text"] == "RCVD YR TEST MSG"

        ensure_type_for_msg_dict(msg)

    def test_msg_type_15_a(self):
        msg = decode(b"!AIVDM,1,1,,A,?5OP=l00052HD00,2*5B").asdict()
        assert msg["msg_type"] == 15
        assert msg["repeat"] == 0
        assert msg["mmsi"] == 368578000
        assert msg["offset1_1"] == 0
        assert msg["mmsi1"] == 5158
        assert msg["offset1_2"] is None
        assert msg["mmsi2"] is None

        ensure_type_for_msg_dict(msg)

    def test_msg_type_15_b(self):
        msg = decode(b"!AIVDM,1,1,,B,?h3Ovn1GP<K0<P@59a0,2*04").asdict()
        assert msg["msg_type"] == 15
        assert msg["repeat"] == 3
        assert msg["mmsi"] == 3669720
        assert msg["mmsi1"] == 367014320
        assert msg["mmsi2"] == 0
        assert msg["type1_1"] == 3
        assert msg["type1_2"] == 5
        assert msg["offset1_2"] == 617
        assert msg["offset1_1"] == 516

        ensure_type_for_msg_dict(msg)

    def test_msg_type_16_short(self):
        msg = decode(b"!AIVDM,1,1,,A,@01uEO@mMk7P<P00,0*18").asdict()

        assert msg["msg_type"] == 16
        assert msg["repeat"] == 0
        assert msg["mmsi"] == 2053501
        assert msg["mmsi1"] == 224251000
        assert msg["offset1"] == 200
        assert msg["increment1"] == 0
        assert 'mmsi2' not in msg
        assert 'offset2' not in msg
        assert 'increment2' not in msg

        ensure_type_for_msg_dict(msg)

    def test_msg_type_16_long(self):
        msg = decode(b"!AIVDO,1,1,,A,@@07Ql@01Qat005h0gN<@00e,0*46").asdict()

        assert msg["msg_type"] == 16
        assert msg["repeat"] == 1
        assert msg["mmsi"] == 123345
        assert msg["mmsi1"] == 99999
        assert msg["offset1"] == 0
        assert msg["increment1"] == 23
        assert msg["mmsi2"] == 777777
        assert msg["offset2"] == 0
        assert msg["increment2"] == 45

        ensure_type_for_msg_dict(msg)

    def test_msg_type_16_types(self):
        short = decode(b"!AIVDM,1,1,,A,@01uEO@mMk7P<P00,0*18")
        long = decode(b"!AIVDO,1,1,,A,@@07Ql@01Qat005h0gN<@00e,0*46")

        # Ensure each message has the expected class
        self.assertIsInstance(short, MessageType16DestinationA)
        self.assertIsInstance(long, MessageType16DestinationAB)

        # Both instances have a MMSI
        self.assertEqual(short.mmsi, 2053501)
        self.assertEqual(long.mmsi, 123345)

        # Both instances have a MMSI1
        self.assertEqual(short.mmsi1, 224251000)
        self.assertEqual(long.mmsi1, 99999)

        # Only the "long" message has a MMSI2
        self.assertFalse(hasattr(short, 'mmsi2'))
        self.assertTrue(hasattr(long, 'mmsi2'))
        self.assertEqual(long.mmsi2, 777777)

    def test_msg_type_17_a(self):
        msg = decode(
            b"!AIVDM,2,1,5,A,A02VqLPA4I6C07h5Ed1h<OrsuBTTwS?r:C?w`?la<gno1RTRwSP9:BcurA8a,0*3A",
            b"!AIVDM,2,2,5,A,:Oko02TSwu8<:Jbb,0*11",
        ).asdict()

        assert msg["msg_type"] == 17
        assert msg["repeat"] == 0
        assert msg["mmsi"] == 2734450
        assert msg["lon"] == 1747.8
        assert msg["lat"] == 3599.2

        data = msg["data"]

        assert data == b'|\x05V\xc0p1\xfe\xbb\xf5)$\xfe3\xfa)3\xff\xa0\xfd)2\xfd\xb7\x06)"\xfe8\t)*\xfd\xe9\x12))\xfc\xf7\x00)#\xff\xd2\x0c)\xaa\xaa'

        ensure_type_for_msg_dict(msg)

    def test_msg_type_17_b(self):
        msg = decode(
            b"!AIVDM,1,1,,A,A0476BQ>J8`<h2JpH:4P0?j@2mTEw8`=DP1DEnqvj0,0*79"
        ).asdict()
        assert msg["msg_type"] == 17
        assert msg["repeat"] == 0
        assert msg["mmsi"] == 4310602
        assert msg["lat"] == 2058.2
        assert msg["lon"] == 8029.0

        data = msg["data"]

        assert data == b"&\xb8`\xa1 \x00\xfc\x90\x0bY\x15\xfc\x8a\rR\x00TWn~\xc8\x00"

        ensure_type_for_msg_dict(msg)

    def test_msg_type_18(self):
        msg = decode(b"!AIVDM,1,1,,A,B5NJ;PP005l4ot5Isbl03wsUkP06,0*76").asdict()
        assert msg["msg_type"] == 18
        assert msg["mmsi"] == 367430530
        assert msg["speed"] == 0.0
        assert msg["accuracy"] == 0
        assert round(msg["lat"], 2) == 37.79
        assert round(msg["lon"], 2) == -122.27
        assert msg["course"] == 0
        assert msg["heading"] == 511
        assert msg["second"] == 55
        assert msg["reserved_2"] == 0
        assert msg["cs"] == 1
        assert msg["display"] == 0
        assert msg["dsc"] == 1
        assert msg["band"] == 1
        assert msg["msg22"] == 1
        assert not msg["assigned"]
        assert not msg["raim"]
        assert isinstance(msg["raim"], bool)

        assert isinstance(msg["lat"], float)
        assert isinstance(msg["lon"], float)
        assert isinstance(msg["speed"], float)
        assert isinstance(msg["course"], float)

        ensure_type_for_msg_dict(msg)

    def test_msg_type_18_speed(self):
        msg = decode(b"!AIVDO,1,1,,A,B5NJ;PP2aUl4ot5Isbl6GwsUkP06,0*35").asdict()

        assert msg["speed"] == 67.8
        assert msg["course"] == 10.1

        ensure_type_for_msg_dict(msg)

    def test_msg_type_19(self):
        msg = decode(
            b"!AIVDM,1,1,,B,C5N3SRgPEnJGEBT>NhWAwwo862PaLELTBJ:V00000000S0D:R220,0*0B"
        ).asdict()
        assert msg["msg_type"] == 19
        assert msg["mmsi"] == 367059850
        assert msg["speed"] == 8.7
        assert msg["accuracy"] == 0
        assert msg["lat"] == 29.543695
        assert msg["lon"], 2 == -88.810394
        assert round(msg["course"], 2) == 335.9
        assert msg["heading"] == 511
        assert msg["second"] == 46
        assert msg["shipname"] == "CAPT.J.RIMES"
        assert msg["ship_type"] == ShipType(70)
        assert msg["ship_type"] == ShipType.Cargo
        assert msg["to_bow"] == 5
        assert msg["to_stern"] == 21
        assert msg["to_port"] == 4
        assert msg["to_starboard"] == 4
        assert msg["epfd"] == EpfdType.GPS
        assert msg["dte"] == 0
        assert msg["assigned"] == 0

        ensure_type_for_msg_dict(msg)

    def test_msg_type_20(self):
        msg = decode(b"!AIVDM,1,1,,A,D028rqP<QNfp000000000000000,2*0C").asdict(ignore_spare=False)
        assert msg["msg_type"] == 20
        assert msg["mmsi"] == 2243302
        assert msg["offset1"] == 200
        assert msg["number1"] == 5
        assert msg["timeout1"] == 7
        assert msg["increment1"] == 750
        assert msg["spare_1"] == b"\x00"

        # All other values are zero
        for k, v in msg.items():
            if k not in (
                "msg_type",
                "mmsi",
                "offset1",
                "number1",
                "timeout1",
                "increment1",
                "spare_1",
            ):
                assert not v

        ensure_type_for_msg_dict(msg)

    def test_msg_type_21(self):
        msg = decode(
            b"!AIVDM,2,1,7,B,E4eHJhPR37q0000000000000000KUOSc=rq4h00000a,0*4A",
            b"!AIVDM,2,2,7,B,@20,4*54",
        ).asdict()
        assert msg["msg_type"] == 21
        assert msg["mmsi"] == 316021442
        assert msg["aid_type"] == NavAid.REFERENCE_POINT
        assert msg["name"] == "DFO2"
        assert msg["accuracy"] == 1
        assert msg["lat"] == 48.65457
        assert msg["lon"] == -123.429155
        assert not msg["to_bow"]
        assert not msg["to_stern"]
        assert not msg["to_port"]
        assert not msg["to_starboard"]

        assert msg["off_position"]
        assert msg["reserved_1"] == 0
        assert msg["raim"]
        assert msg["virtual_aid"] == 0
        assert msg["assigned"] == 0
        assert msg["name_ext"] is None
        assert msg["epfd"] == EpfdType.GPS

        ensure_type_for_msg_dict(msg)

    def test_msg_type_22_broadcast(self):
        # Broadcast
        msg = decode(b"!AIVDM,1,1,,B,F030p:j2N2P5aJR0r;6f3rj10000,0*11").asdict()
        assert msg["msg_type"] == 22
        assert msg["mmsi"] == 3160107
        assert msg["channel_a"] == 2087
        assert msg["channel_b"] == 2088
        assert msg["power"] == 0

        assert msg["ne_lon"] == -7710.0
        assert msg["ne_lat"] == 3300.0
        assert msg["sw_lon"] == -8020.0
        assert msg["sw_lat"] == 3210.0

        assert msg["band_a"] == 0
        assert msg["band_b"] == 0
        assert msg["zonesize"] == 2

        assert "dest1" not in msg.keys()
        assert "dest2" not in msg.keys()

        assert isinstance(msg["ne_lon"], float)
        assert isinstance(msg["ne_lat"], float)
        assert isinstance(msg["sw_lon"], float)
        assert isinstance(msg["sw_lat"], float)

        ensure_type_for_msg_dict(msg)

    def test_msg_type_22_addressed(self):
        # Addressed
        msg = decode(b"!AIVDM,1,1,,A,F@@W>gOP00PH=JrN9l000?wB2HH;,0*44").asdict()
        assert msg["msg_type"] == 22
        assert msg["mmsi"] == 17419965
        assert msg["channel_a"] == 3584
        assert msg["channel_b"] == 8
        assert msg["power"] == 1
        assert msg["addressed"] == 1

        assert msg["dest1"] == 28144881
        assert msg["dest2"] == 268435519

        assert msg["band_a"] == 0
        assert msg["band_b"] == 0
        assert msg["zonesize"] == 4

        assert "ne_lon" not in msg.keys()
        assert "ne_lat" not in msg.keys()
        assert "sw_lon" not in msg.keys()
        assert "sw_lat" not in msg.keys()

        ensure_type_for_msg_dict(msg)

    def test_msg_type_23(self):
        msg = decode(b"!AIVDM,1,1,,B,G02:Kn01R`sn@291nj600000900,2*12").asdict()
        assert msg["msg_type"] == 23
        assert msg["mmsi"] == 2268120
        assert msg["ne_lon"] == 157.8
        assert msg["ship_type"] == ShipType.NotAvailable
        assert msg["ne_lat"] == 3064.2
        assert msg["sw_lon"] == 109.6
        assert msg["sw_lat"] == 3040.8
        assert msg["station_type"] == StationType.REGIONAL
        assert msg["txrx"] == TransmitMode.TXA_TXB_RXA_RXB
        assert msg["interval"] == 9
        assert msg["quiet"] == 0

        ensure_type_for_msg_dict(msg)

    def test_msg_type_24(self):
        msg = decode(b"!AIVDM,1,1,,A,H52KMeDU653hhhi0000000000000,0*1A").asdict()
        assert msg["msg_type"] == 24
        assert msg["mmsi"] == 338091445
        assert msg["partno"] == 1
        assert msg["ship_type"] == ShipType.PleasureCraft
        assert msg["vendorid"] == "FEC"
        assert msg["callsign"] == ""
        assert msg["to_bow"] == 0
        assert msg["to_stern"] == 0
        assert msg["to_port"] == 0
        assert msg["to_starboard"] == 0

        ensure_type_for_msg_dict(msg)

    def test_msg_type_24_with_160_bits(self):
        msg = decode(b"!AIVDO,1,1,,A,H1mg=5@EP4m0hF1<PU000000000,2*77").asdict(ignore_spare=False)
        assert msg["msg_type"] == 24
        assert msg["partno"] == 0
        assert msg["mmsi"] == 123456789
        assert msg["spare_1"] is None

    def test_msg_type_24_with_168_bits(self):
        msg = decode(b"!AIVDO,1,1,,A,H1mg=5@EP4m0hF1<PU0000000000,0*45").asdict(ignore_spare=False)
        assert msg["msg_type"] == 24
        assert msg["partno"] == 0
        assert msg["mmsi"] == 123456789
        assert msg["spare_1"] == b"\x00"

    def test_msg_type_25_a(self):
        msg = decode(b"!AIVDM,1,1,,A,I6SWo?8P00a3PKpEKEVj0?vNP<65,0*73").asdict(ignore_spare=False)

        assert msg["msg_type"] == 25
        assert msg["addressed"]
        assert not msg["structured"]
        assert msg["dest_mmsi"] == 134218384

        ensure_type_for_msg_dict(msg)

    def test_msg_type_25_b(self):
        msg = decode(b"!AIVDO,1,1,,A,I6SWo?<P00a00;Cwwwwwwwwwwww0,0*4A").asdict()
        assert msg == {
            "addressed": 1,
            "data": b"?\xff\xff\xff\xff\xff\xff\xff\xff\xf0\x00",
            "dest_mmsi": 134218384,
            "mmsi": 440006460,
            "repeat": 0,
            "structured": 1,
            "app_id": 45,
            "msg_type": 25,
        }

        ensure_type_for_msg_dict(msg)

    def test_msg_type_25_c(self):
        msg = decode(b"!AIVDO,1,1,,A,I6SWo?8P00a0003wwwwwwwwwwww0,0*35").asdict()
        assert msg == {
            "addressed": 1,
            "data": b"\x00\x00?\xff\xff\xff\xff\xff\xff\xff\xff\xf0\x00",
            "dest_mmsi": 134218384,
            "mmsi": 440006460,
            "repeat": 0,
            "structured": 0,
            "msg_type": 25,
        }

        ensure_type_for_msg_dict(msg)

    def test_msg_type_26_a(self):
        msg = decode(
            b"!AIVDM,1,1,,A,JB3R0GO7p>vQL8tjw0b5hqpd0706kh9d3lR2vbl0400,2*40"
        ).asdict()
        assert msg["msg_type"] == 26
        assert msg["addressed"]
        assert msg["structured"]
        assert msg["dest_mmsi"] == 838351848
        assert msg["data"] == b"\xcc\xbf\x02\xa1p\xe7\x8b\x00\x1c\x01\xb3\xc0\x9b\x03\xd2 \xbe\xab@\x04\x00\x00"

        ensure_type_for_msg_dict(msg)

    def test_msg_type_26_b(self):
        msg = decode(b"!AIVDM,1,1,,A,J0@00@370>t0Lh3P0000200H:2rN92,4*14").asdict()
        assert msg["msg_type"] == 26
        assert not msg["addressed"]
        assert not msg["structured"]
        assert (
            int.from_bytes(msg["data"], "big") == 0xC700EF007300E0000000080018282E9E24
        )

        ensure_type_for_msg_dict(msg)

    def test_msg_type_27(self):
        msg = decode(b"!AIVDM,1,1,,B,KC5E2b@U19PFdLbMuc5=ROv62<7m,0*16").asdict()
        assert msg["msg_type"] == 27
        assert msg["mmsi"] == 206914217
        assert msg["accuracy"] == 0
        assert msg["raim"] == 0
        assert msg["status"] == NavigationStatus.NotUnderCommand
        assert msg["lon"] == 137.023333
        assert msg["lat"] == 4.84
        assert msg["speed"] == 57
        assert msg["course"] == 167
        assert msg["gnss"] == 0

        ensure_type_for_msg_dict(msg)

    def test_msg_type_27_signed(self):
        msg = decode("!AIVDO,1,1,,A,K01;FQh?PbtE3P00,0*75").asdict()
        assert msg["mmsi"] == 1234567
        assert msg["lon"] == -13.368333
        assert msg["lat"] == -50.121667

    def test_broken_messages(self):
        # Undefined epfd
        assert decode(b"!AIVDM,1,1,,B,4>O7m7Iu@<9qUfbtm`vSnwvH20S8,0*46").asdict()["epfd"] == EpfdType.Undefined

    def test_multiline_message(self):
        # these messages caused issue #3
        msg_1_part_0 = b"!AIVDM,2,1,1,A,538CQ>02A;h?D9QC800pu8@T>0P4l9E8L0000017Ah:;;5r50Ahm5;C0,0*07"
        msg_1_part_1 = b"!AIVDM,2,2,1,A,F@V@00000000000,2*35"

        assert decode(msg_1_part_0, msg_1_part_1).to_json()

        msg_2_part_0 = b"!AIVDM,2,1,9,A,538CQ>02A;h?D9QC800pu8@T>0P4l9E8L0000017Ah:;;5r50Ahm5;C0,0*0F"
        msg_2_part_1 = b"!AIVDM,2,2,9,A,F@V@00000000000,2*3D"

        assert decode(msg_2_part_0, msg_2_part_1).to_json()

    def test_byte_stream(self):
        messages = [
            b"!AIVDM,2,1,1,A,538CQ>02A;h?D9QC800pu8@T>0P4l9E8L0000017Ah:;;5r50Ahm5;C0,0*07",
            b"!AIVDM,2,2,1,A,F@V@00000000000,2*35",
            b"!AIVDM,2,1,9,A,538CQ>02A;h?D9QC800pu8@T>0P4l9E8L0000017Ah:;;5r50Ahm5;C0,0*0F",
            b"!AIVDM,2,2,9,A,F@V@00000000000,2*3D",
        ]
        counter = 0
        for msg in ByteStream(messages):
            decoded = msg.decode().asdict()
            assert decoded["shipname"] == "NORDIC HAMBURG"
            assert decoded["mmsi"] == 210035000
            assert decoded
            counter += 1
        assert counter == 2

    def test_empty_channel(self):
        msg = b"!AIVDO,1,1,,,B>qc:003wk?8mP=18D3Q3wgTiT;T,0*13"

        self.assertEqual(NMEAMessage(msg).channel, "")

        content = decode(msg).asdict()
        self.assertEqual(content["msg_type"], 18)
        self.assertEqual(content["repeat"], 0)
        self.assertEqual(content["mmsi"], 1000000000)
        self.assertEqual(content["speed"], 102.3)
        self.assertEqual(content["accuracy"], 0)
        self.assertEqual(str(content["lon"]), "181.0")
        self.assertEqual(str(content["lat"]), "91.0")
        self.assertEqual(str(content["course"]), "360.0")
        self.assertEqual(content["heading"], 511)
        self.assertEqual(content["second"], 31)
        self.assertEqual(content["reserved_2"], 0)
        self.assertEqual(content["cs"], 1)
        self.assertEqual(content["display"], 0)
        self.assertEqual(content["band"], 1)
        self.assertEqual(content["radio"], 410340)

    def test_msg_with_more_that_82_chars_payload(self):
        content = decode(
            "!AIVDM,1,1,,B,53ktrJ82>ia4=50<0020<5=@Dhv0t8T@u<0000001PV854Si0;mR@CPH13p0hDm1C3h0000,2*35"
        ).asdict()

        self.assertEqual(content["msg_type"], 5)
        self.assertEqual(content["mmsi"], 255801960)
        self.assertEqual(content["repeat"], 0)
        self.assertEqual(content["ais_version"], 2)
        self.assertEqual(content["imo"], 9356945)
        self.assertEqual(content["callsign"], "CQPC")
        self.assertEqual(content["shipname"], "CASTELO OBIDOS")
        self.assertEqual(content["ship_type"], ShipType.NotAvailable)
        self.assertEqual(content["to_bow"], 12)
        self.assertEqual(content["to_stern"], 38)
        self.assertEqual(content["to_port"], 8)
        self.assertEqual(content["to_starboard"], 5)
        self.assertEqual(content["epfd"], EpfdType.GPS)
        self.assertEqual(content["month"], 2)
        self.assertEqual(content["day"], 7)
        self.assertEqual(content["hour"], 17)
        self.assertEqual(content["minute"], 0)
        self.assertEqual(content["draught"], 4.7)
        self.assertEqual(content["destination"], "VIANA DO CASTELO")

    def test_nmea_decode(self):
        nmea = NMEAMessage(b"!AIVDO,1,1,,,B>qc:003wk?8mP=18D3Q3wgTiT;T,0*13")
        decoded = nmea.decode()
        assert decoded.msg_type == 18
        assert isinstance(decoded, MessageType18)

    def test_nmea_decode_unknown_msg(self):
        with self.assertRaises(UnknownMessageException):
            nmea = NMEAMessage(b"!AIVDO,1,1,,,B>qc:003wk?8mP=18D3Q3wgTiT;T,0*13")
            nmea.ais_id = 28
            nmea.decode()

    def test_decode_out_of_order(self):
        parts = [
            b"!AIVDM,2,2,4,A,000000000000000,2*20",
            b"!AIVDM,2,1,4,A,55O0W7`00001L@gCWGA2uItLth@DqtL5@F22220j1h742t0Ht0000000,0*08",
        ]

        decoded = decode(*parts)

        assert decoded.asdict()["mmsi"] == 368060190

    def test_issue_46_a(self):
        msg = b"!ARVDM,2,1,3,B,E>m1c1>9TV`9WW@97QUP0000000F@lEpmdceP00003b,0*5C"
        decoded = NMEAMessage(msg).decode()

        self.assertEqual(decoded.msg_type, 21)
        self.assertEqual(decoded.repeat, 0)
        self.assertEqual(decoded.mmsi, 995126020)
        self.assertEqual(decoded.aid_type, NavAid.ISOLATED_DANGER)
        self.assertEqual(decoded.name, "SIMPSON ROCK")
        self.assertEqual(decoded.accuracy, True)
        self.assertEqual(decoded.lon, 175.119987)
        self.assertEqual(decoded.lat, -36.0075)
        self.assertEqual(decoded.to_bow, 0)
        self.assertEqual(decoded.to_stern, 0)
        self.assertEqual(decoded.to_port, 0)
        self.assertEqual(decoded.to_starboard, 0)
        self.assertEqual(decoded.epfd, EpfdType.Surveyed)
        self.assertEqual(decoded.second, 10)

        # The following fields are None
        self.assertIsNone(decoded.off_position)
        self.assertIsNone(decoded.reserved_1)
        self.assertIsNone(decoded.raim)
        self.assertIsNone(decoded.virtual_aid)
        self.assertIsNone(decoded.assigned)
        self.assertIsNone(decoded.name_ext)

    def test_issue_46_b(self):
        msg = b"!AIVDM,1,1,,B,E>lt;KLab21@1bb@I@@@@@@@@@@D8k2tnmvs000003v0@,2*52"
        decoded = NMEAMessage(msg).decode()

        self.assertEqual(decoded.msg_type, 21)
        self.assertEqual(decoded.repeat, 0)
        self.assertEqual(decoded.mmsi, 995036013)
        self.assertEqual(decoded.aid_type, NavAid.STARBOARD_HAND_MARK)
        self.assertEqual(decoded.name, "STDB CUT 2")
        self.assertEqual(decoded.accuracy, True)
        self.assertEqual(decoded.lon, 115.691833)
        self.assertEqual(decoded.lat, -32.004333)
        self.assertEqual(decoded.to_bow, 0)
        self.assertEqual(decoded.to_stern, 0)
        self.assertEqual(decoded.to_port, 0)
        self.assertEqual(decoded.to_starboard, 0)
        self.assertEqual(decoded.epfd, EpfdType.Surveyed)
        self.assertEqual(decoded.second, 60)
        self.assertEqual(decoded.off_position, False)
        self.assertEqual(decoded.reserved_1, 4)

        # The following fields are None
        self.assertIsNone(decoded.raim)
        self.assertIsNone(decoded.virtual_aid)
        self.assertIsNone(decoded.assigned)
        self.assertIsNone(decoded.name_ext)

    def test_msg_too_short_enum_is_none(self):
        msg = b"!AIVDM,1,1,,B,E>lt;,2*52"
        decoded = NMEAMessage(msg).decode()

        self.assertEqual(decoded.msg_type, 21)
        self.assertEqual(decoded.repeat, 0)
        self.assertEqual(decoded.mmsi, 971714)
        self.assertIsNone(decoded.aid_type)
        self.assertIsNone(decoded.epfd)

        msg = b"!AIVDM,1,1,,B,15M6,0*5C"
        decoded = NMEAMessage(msg).decode()
        self.assertIsNone(decoded.maneuver)

        msg = b"!AIVDM,2,1,1,A,55?MbV02;H,0*00"
        decoded = NMEAMessage(msg).decode()
        self.assertIsNone(decoded.ship_type)
        self.assertIsNone(decoded.epfd)

    def test_to_dict_non_enum(self):
        """Enum types do not use None if the fields are missing when partial decoding"""
        msg = b"!AIVDM,1,1,,B,E>lt;KLab21@1bb@I@@@@@@@@@@D8k2tnmvs000003v0@,2*52"
        decoded = NMEAMessage(msg).decode()

        d = decoded.asdict(enum_as_int=True)
        self.assertEqual(
            d,
            {
                "accuracy": True,
                "aid_type": 25,
                "assigned": None,
                "epfd": 7,
                'full_name': 'STDB CUT 2',
                "lat": -32.004333,
                "lon": 115.691833,
                "mmsi": 995036013,
                "msg_type": 21,
                "name_ext": None,
                "off_position": False,
                "raim": None,
                "reserved_1": 4,
                "repeat": 0,
                "second": 60,
                "name": "STDB CUT 2",
                "to_bow": 0,
                "to_port": 0,
                "to_starboard": 0,
                "to_stern": 0,
                "virtual_aid": None,
            },
        )

    def test_decode_and_merge(self):
        msg = b"!AIVDM,1,1,,B,E>lt;KLab21@1bb@I@@@@@@@@@@D8k2tnmvs000003v0@,2*52"
        decoded = NMEAMessage(msg)

        d = decoded.decode_and_merge(enum_as_int=True)
        self.assertEqual(
            d,
            {
                "accuracy": True,
                "aid_type": 25,
                "ais_id": 21,
                "assigned": None,
                "channel": "B",
                "is_valid": True,
                "checksum": 82,
                "epfd": 7,
                "fill_bits": 2,
                "frag_cnt": 1,
                "frag_num": 1,
                'full_name': 'STDB CUT 2',
                "lat": -32.004333,
                "lon": 115.691833,
                "mmsi": 995036013,
                "msg_type": 21,
                "name_ext": None,
                "off_position": False,
                "payload": "E>lt;KLab21@1bb@I@@@@@@@@@@D8k2tnmvs000003v0@",
                "raim": None,
                "raw": "!AIVDM,1,1,,B,E>lt;KLab21@1bb@I@@@@@@@@@@D8k2tnmvs000003v0@,2*52",
                "reserved_1": 4,
                "repeat": 0,
                "second": 60,
                "seq_id": None,
                "name": "STDB CUT 2",
                "talker": "AI",
                "to_bow": 0,
                "to_port": 0,
                "to_starboard": 0,
                "to_stern": 0,
                "type": "VDM",
                "virtual_aid": None,
            },
        )

        d = decoded.decode_and_merge(enum_as_int=False)
        self.assertEqual(
            d,
            {
                "accuracy": True,
                "aid_type": NavAid.STARBOARD_HAND_MARK,
                "ais_id": 21,
                "assigned": None,
                "channel": "B",
                "checksum": 82,
                "is_valid": True,
                "epfd": EpfdType.Surveyed,
                "fill_bits": 2,
                "frag_cnt": 1,
                "frag_num": 1,
                'full_name': 'STDB CUT 2',
                "lat": -32.004333,
                "lon": 115.691833,
                "mmsi": 995036013,
                "msg_type": 21,
                "name_ext": None,
                "off_position": False,
                "payload": "E>lt;KLab21@1bb@I@@@@@@@@@@D8k2tnmvs000003v0@",
                "raim": None,
                "raw": "!AIVDM,1,1,,B,E>lt;KLab21@1bb@I@@@@@@@@@@D8k2tnmvs000003v0@,2*52",
                "reserved_1": 4,
                "repeat": 0,
                "second": 60,
                "seq_id": None,
                "name": "STDB CUT 2",
                "talker": "AI",
                "to_bow": 0,
                "to_port": 0,
                "to_starboard": 0,
                "to_stern": 0,
                "type": "VDM",
                "virtual_aid": None,
            },
        )

    def test_issue_50(self):
        """Refer to PR: https://github.com/M0r13n/pyais/pull/50/files"""
        msg = MessageType5.create(mmsi="123456", ship_type=None, epfd=None)

        dictionary = msg.asdict(enum_as_int=True)

        self.assertIsNone(dictionary["epfd"])
        self.assertIsNone(dictionary["ship_type"])

    def test_none_value_converter_for_creation(self):
        """Make sure that None values can be encoded -> left out"""
        msg = MessageType6.create(mmsi="123456", dest_mmsi=None, data=None)
        self.assertIsNone(msg.data)

    def test_none_value_converter_for_decoding(self):
        """Make sure that None values do not cause any problems when decoding"""
        encoded = encode_dict(
            {"mmsi": "123456", "dest_mmsi": None, "data": None, "msg_type": 6}
        )
        encoded = encoded[0]
        decoded = decode(encoded)
        self.assertIsNone(decoded.data)

    def test_none_values_converter_for_all_messages(self):
        """
        Create the shortest possible message that could potentially occur and try to decode it again.
        This is done to ensure, that there are no hiccups when trying to decode very short messages.
        """
        for mtype in range(28):
            cls = MSG_CLASS[mtype]
            fields = set(f.name for f in cls.fields())
            payload = {f: None for f in fields}
            payload["mmsi"] = 1337
            payload["msg_type"] = mtype
            encoded = encode_dict(payload)

            self.assertIsNotNone(encoded)

            decoded = decode(*encoded)

            for field in fields:
                val = getattr(decoded, field)
                if field == "mmsi":
                    self.assertEqual(val, 1337)
                elif field == "msg_type":
                    self.assertEqual(val, mtype)
                elif field == "repeat":
                    self.assertEqual(val, 0)
                else:
                    self.assertIsNone(val)

    def test_type_25_very_short(self):
        """If the message is very short, an IndexError might o occur"""
        short_msg = b"!AIVDO,1,1,,A,Ig,0*65"
        decoded = decode(short_msg)

        self.assertEqual(decoded.mmsi, 15)

    def test_type_26_very_short(self):
        """If the message is very short, an IndexError might occur"""
        short_msg = b"!AIVDO,1,1,,A,Jgg,4*4E"
        decoded = decode(short_msg)

        self.assertEqual(decoded.mmsi, 62)

    def test_type_22_very_short(self):
        """If the mssage is very short an IndexError might occur"""
        short_msg = b"!AIVDO,1,1,,A,F0001,0*74"
        decoded = decode(short_msg)

        self.assertEqual(decoded.mmsi, 1)

    def test_types_for_messages(self):
        """Make sure that the types are consistent for all messages"""
        types = {}
        for typ, msg in itertools.chain(
            MSG_CLASS.items(),
            [
                (22, MessageType22Addressed),
                (22, MessageType22Broadcast),
                (24, MessageType24PartA),
                (24, MessageType24PartB),
                (25, MessageType25AddressedStructured),
                (25, MessageType25BroadcastStructured),
                (25, MessageType25AddressedUnstructured),
                (25, MessageType25BroadcastUnstructured),
                (26, MessageType26AddressedStructured),
                (26, MessageType26AddressedStructured),
                (26, MessageType26BroadcastStructured),
                (26, MessageType26BroadcastUnstructured),
            ],
        ):
            # Make sure that the same fields have the same datatype for all classes
            # E.g. lat is of type float for all messages
            for field in msg.fields():
                d_type = field.metadata["d_type"]
                f_name = field.name
                if f_name in types:
                    assert (
                        d_type == types[f_name]
                    ), f"{typ}.{f_name}: {d_type} vs. {types[f_name]}"
                else:
                    types[f_name] = d_type

    def test_b64encode_str(self):
        in_val = b"\xaa\xaa\xaa\xaa\xaa\xaa\xaa\xaa"
        cipher = b64encode_str(in_val)
        plain = base64.b64decode(cipher)

        self.assertEqual(in_val, plain)

    def test_b64encode_str_empty(self):
        in_val = int(0).to_bytes(1, "big")
        assert in_val == b"\x00"

        cipher = b64encode_str(in_val)
        plain = base64.b64decode(cipher)

        self.assertEqual(in_val, plain)
        self.assertEqual(cipher, "AA==")

    def test_msg_type_6_to_json(self):
        json_str = decode(b"!AIVDM,1,1,,B,6B?n;be:cbapalgc;i6?Ow4,2*4A").to_json()
        self.assertEqual(
            json_str,
            textwrap.dedent(
                """
        {
            "msg_type": 6,
            "repeat": 1,
            "mmsi": 150834090,
            "seqno": 3,
            "dest_mmsi": 313240222,
            "retransmit": false,
            "dac": 669,
            "fid": 11,
            "data": "6y8Rj3/x"
        }
        """
            ).strip(),
        )

    def test_msg_type_8_to_json(self):
        json_str = decode(
            b"!AIVDM,1,1,,A,85Mwp`1Kf3aCnsNvBWLi=wQuNhA5t43N`5nCuI=p<IBfVqnMgPGs,0*47"
        ).to_json()
        self.assertEqual(
            json_str,
            textwrap.dedent(
                """
        {
            "msg_type": 8,
            "repeat": 0,
            "mmsi": 366999712,
            "dac": 366,
            "fid": 56,
            "data": "OlPbt75KdzE3+H17BEXwQN6gXZP1k3gxlK6bnZ2+Bfs="
        }
        """
            ).strip(),
        )

    def test_msg_type_17_to_json(self):
        json_str = decode(
            b"!AIVDM,2,1,5,A,A02VqLPA4I6C07h5Ed1h<OrsuBTTwS?r:C?w`?la<gno1RTRwSP9:BcurA8a,0*3A",
            b"!AIVDM,2,2,5,A,:Oko02TSwu8<:Jbb,0*11",
        ).to_json()
        self.assertEqual(
            json_str,
            textwrap.dedent(
                """
        {
            "msg_type": 17,
            "repeat": 0,
            "mmsi": 2734450,
            "lon": 1747.8,
            "lat": 3599.2,
            "data": "fAVWwHAx/rv1KST+M/opM/+g/Sky/bcGKSL+OAkpKv3pEikp/PcAKSP/0gwpqqo="
        }
        """
            ).strip(),
        )

    def test_msg_type_25_to_json(self):
        json_str = decode(b"!AIVDM,1,1,,A,I6SWo?8P00a3PKpEKEVj0?vNP<65,0*73").to_json()
        self.assertEqual(
            json_str,
            textwrap.dedent(
                """
        {
            "msg_type": 25,
            "repeat": 0,
            "mmsi": 440006460,
            "addressed": true,
            "structured": false,
            "dest_mmsi": 134218384,
            "data": "4G+FW1ZsgD/noDBhQA=="
        }
        """
            ).strip(),
        )

    def test_msg_type_26_to_json(self):
        json_str = decode(
            b"!AIVDM,1,1,,A,JB3R0GO7p>vQL8tjw0b5hqpd0706kh9d3lR2vbl0400,2*40"
        ).to_json()
        self.assertEqual(
            json_str,
            textwrap.dedent(
                """
        {
            "msg_type": 26,
            "repeat": 1,
            "mmsi": 137920605,
            "addressed": true,
            "structured": true,
            "dest_mmsi": 838351848,
            "app_id": 23587,
            "data": "zL8CoXDniwAcAbPAmwPSIL6rQAQAAA==",
            "radio": null
        }
        """
            ).strip(),
        )

    def test_msg_type_6_json_reverse(self):
        string = textwrap.dedent(
            """
        {
            "msg_type": 6,
            "repeat": 1,
            "mmsi": "150834090",
            "seqno": 3,
            "dest_mmsi": "313240222",
            "retransmit": false,
            "dac": 669,
            "fid": 11,
            "data": "6y8Rj3/x"
        }
        """
        )

        data = json.loads(string)

        assert data["data"] == "6y8Rj3/x"
        assert base64.b64decode(data["data"]) == b"\xeb/\x11\x8f\x7f\xf1"

    def test_rot_encode_yields_expected_values(self):
        encoded = encode_dict({"msg_type": 1, "mmsi": 123, "turn": 25.0})[0]
        assert encoded == "!AIVDO,1,1,,A,10000Nw60000000000000001P000,0*7B"

        encoded = encode_dict({"msg_type": 1, "mmsi": 123, "turn": -16.0})[0]
        assert encoded == "!AIVDO,1,1,,A,10000Nws@000000000000001P000,0*4E"

        encoded = encode_dict({"msg_type": 1, "mmsi": 123, "turn": 4.0})[0]
        assert encoded == "!AIVDO,1,1,,A,10000Nw2@000000000000001P000,0*0F"

        encoded = encode_dict({"msg_type": 1, "mmsi": 123, "turn": -4.0})[0]
        assert encoded == "!AIVDO,1,1,,A,10000Nwuh000000000000001P000,0*60"

        encoded = encode_dict({"msg_type": 1, "mmsi": 123, "turn": -121.0})[0]
        assert encoded == "!AIVDO,1,1,,A,10000Nwk0000000000000001P000,0*26"

        encoded = encode_dict({"msg_type": 1, "mmsi": 123, "turn": 64.0})[0]
        assert encoded == "!AIVDO,1,1,,A,10000Nw9P000000000000001P000,0*14"

    def test_rot_encode_decode(self):
        encoded = encode_dict({"msg_type": 1, "mmsi": 123, "turn": 2.0})[0]
        assert decode(encoded).turn == 2.0

        encoded = encode_dict({"msg_type": 1, "mmsi": 123, "turn": 3.0})[0]
        assert decode(encoded).turn == 3.0

        encoded = encode_dict({"msg_type": 1, "mmsi": 123, "turn": 4.0})[0]
        assert decode(encoded).turn == 4.0

        encoded = encode_dict({"msg_type": 1, "mmsi": 123, "turn": 5.0})[0]
        assert decode(encoded).turn == 5.0

    def test_rot_decode_yields_expected_values(self):
        assert decode(b"!AIVDM,1,1,,A,14QIG<5620KF@Gl:L9DI4o8N0P00,0*28").turn == 26.0
        assert decode(b"!AIVDM,1,1,,B,13u><=gsQj0mQW:Q1<wRL28P0@:4,0*32").turn == -14.0
        assert decode(b"!AIVDM,1,1,,A,14SSRt021O0?bK@MO7H6QUA600Rg,0*12").turn == 3.0
        assert decode(b"!AIVDM,1,1,,2,13aB:Hhuh0PHjEFNKJg@11sH08J=,0*1E").turn == -4.0
        assert decode(b"!AIVDM,1,1,,A,16:VFv0k0I`KQPpFATG4SgvT40:v,0*7B").turn == -121.0
        assert decode(b"!AIVDM,1,1,,B,16:D3F0:15`5ogh<O?bk>1Dd2L1<,0*0B").turn == 71.0

    def test_sotdma_time_conversion(self):
        """Prevent regressions for: https://github.com/M0r13n/pyais/pull/135"""
        decoded = decode('!AIVDM,1,1,,B,133ga6PP0lPPE>4M3G@DpOwTR61p,0*33')
        cs = decoded.get_communication_state()

        assert cs['utc_hour'] == 16
        assert cs['utc_minute'] == 30

    def test_get_sotdma_comm_state_utc_direct(self):
        msg = "!AIVDM,1,1,,A,13HOI:0P0000VOHLCnHQKwvL05Ip,0*23"
        decoded = decode(msg)
        actual = decoded.get_communication_state()

        assert decoded.is_sotdma
        assert not decoded.is_itdma

        self.assertEqual(
            actual,
            {
                "received_stations": None,
                "slot_number": None,
                "utc_hour": 11,
                "utc_minute": 30,
                "slot_offset": None,
                "slot_timeout": 1,
                "sync_state": SyncState.UTC_DIRECT,
                "keep_flag": None,
                "slot_increment": None,
                "num_slots": None,
            },
        )

    def test_get_sotdma_comm_state_utc_direct_slot_number(self):
        msg = "!AIVDM,1,1,,B,403OtVAv>lba;o?Ia`E`4G?02H6k,0*44"
        decoded = decode(msg)
        actual = decoded.get_communication_state()

        assert decoded.is_sotdma
        assert not decoded.is_itdma

        self.assertEqual(
            actual,
            {
                "received_stations": None,
                "slot_number": 435,
                "utc_hour": None,
                "utc_minute": None,
                "slot_offset": None,
                "slot_timeout": 6,
                "sync_state": SyncState.UTC_DIRECT,
                "keep_flag": None,
                "slot_increment": None,
                "num_slots": None,
            },
        )

    def test_get_sotdma_comm_state_utc_direct_slot_timeout(self):
        msg = "!AIVDM,1,1,,B,91b55wi;hbOS@OdQAC062Ch2089h,0*30"
        decoded = decode(msg)
        actual = decoded.get_communication_state()

        assert decoded.is_sotdma
        assert not decoded.is_itdma

        self.assertEqual(
            actual,
            {
                "received_stations": None,
                "slot_number": 624,
                "utc_hour": None,
                "utc_minute": None,
                "slot_offset": None,
                "slot_timeout": 2,
                "sync_state": SyncState.UTC_DIRECT,
                "keep_flag": None,
                "slot_increment": None,
                "num_slots": None,
            },
        )

    def test_is_sotdma_or_itdma(self):
        """ Verify that messages are correctly identified as either ITDMA or SOTDMA.
        Details: https://github.com/M0r13n/pyais/issues/136."""

        # 1
        assert decode(b"!AIVDM,1,1,,A,13n3aW0PCkPJS8>Qhc2<urG02D13,0*18").is_sotdma
        assert not decode(b"!AIVDM,1,1,,A,13n3aW0PCkPJS8>Qhc2<urG02D13,0*18").is_itdma
        # 2
        assert decode(b"!AIVDM,1,1,,A,23aFfl0P00PCR?0MEB@h0?w020S7,0*68").is_sotdma
        assert not decode(b"!AIVDM,1,1,,A,23aFfl0P00PCR?0MEB@h0?w020S7,0*68").is_itdma
        # 3
        assert not decode(b"!AIVDM,1,1,,B,33UTPD5000G<@aTL3:?0010j0000,0*2A").is_sotdma
        assert decode(b"!AIVDM,1,1,,B,33UTPD5000G<@aTL3:?0010j0000,0*2A").is_itdma
        # 4
        assert decode(b"!AIVDM,1,1,,B,4h2=aCAuho;QNOUQrvQ6?a1000S:,0*5D").is_sotdma
        assert not decode(b"!AIVDM,1,1,,B,4h2=aCAuho;QNOUQrvQ6?a1000S:,0*5D").is_itdma
        # 9
        assert decode(b"!AIVDM,1,1,,A,91b55vRCQvOo4PLLww<3cGh20@Br,0*79").is_sotdma
        assert not decode(b"!AIVDM,1,1,,A,91b55vRCQvOo4PLLww<3cGh20@Br,0*79").is_itdma
        # 11
        assert decode(b"!AIVDM,1,1,,A,;03t=KQuho;QM`d:WFAtwnW00000,0*7C").is_sotdma
        assert not decode(b"!AIVDM,1,1,,A,;03t=KQuho;QM`d:WFAtwnW00000,0*7C").is_itdma
        # 18
        assert decode(b" !AIVDM,1,1,,A,B6:a?;03wk?8mP=18D3Q3wP61P06,0*7F").is_sotdma
        assert not decode(b" !AIVDM,1,1,,A,B6:a?;03wk?8mP=18D3Q3wP61P06,0*7F").is_itdma

    def test_get_comm_state_type_18_itdma_base_indirect(self):
        msg = "!AIVDM,1,1,,A,B5NJ;PP005l4ot5Isbl03wsUkP06,0*76"
        decoded = decode(msg)

        assert decoded.communication_state_raw == 393222
        assert decoded.is_itdma
        assert not decoded.is_sotdma

        comm_state = decoded.get_communication_state()

        assert isinstance(comm_state, dict)
        assert comm_state["received_stations"] is None
        assert comm_state["slot_number"] is None
        assert comm_state["utc_hour"] is None
        assert comm_state["utc_minute"] is None
        assert comm_state["slot_offset"] is None
        assert comm_state["slot_timeout"] is None
        assert comm_state["sync_state"] == SyncState.BASE_INDIRECT
        assert comm_state["keep_flag"] == 0
        assert comm_state["slot_increment"] == 0
        assert comm_state["num_slots"] == 3

    def test_get_comm_state_type_18_sotdma_utc_direct(self):
        msg = "!AIVDM,1,1,,A,B69A5U@3wk?8mP=18D3Q3wSRPD00,0*5C"
        decoded = decode(msg)

        assert decoded.communication_state_raw == 81920
        assert not decoded.is_itdma
        assert decoded.is_sotdma

        comm_state = decoded.get_communication_state()

        assert isinstance(comm_state, dict)
        assert comm_state["received_stations"] == 0
        assert comm_state["slot_number"] is None
        assert comm_state["utc_hour"] is None
        assert comm_state["utc_minute"] is None
        assert comm_state["slot_offset"] is None
        assert comm_state["slot_timeout"] == 5
        assert comm_state["sync_state"] == SyncState.UTC_DIRECT
        assert comm_state["keep_flag"] is None
        assert comm_state["slot_increment"] is None
        assert comm_state["num_slots"] is None

        # Also test decode_nmea_and_ais
        _, decoded_2 = decode_nmea_and_ais(msg)
        self.assertEqual(decoded_2, decoded)

    def test_get_comm_state_type_18_sotdma_base_inidrect(self):
        msg = "!AIVDM,1,1,,A,B69Gk3h071tpI02lT2ek?wg61P06,0*1F"
        decoded = decode(msg)

        assert decoded.communication_state_raw == 393222
        assert not decoded.is_itdma
        assert decoded.is_sotdma

        comm_state = decoded.get_communication_state()

        assert isinstance(comm_state, dict)
        assert comm_state["received_stations"] is None
        assert comm_state["slot_number"] is None
        assert comm_state["utc_hour"] is None
        assert comm_state["utc_minute"] is None
        assert comm_state["slot_offset"] == 6
        assert comm_state["slot_timeout"] == 0
        assert comm_state["sync_state"] == SyncState.BASE_INDIRECT
        assert comm_state["keep_flag"] is None
        assert comm_state["slot_increment"] is None
        assert comm_state["num_slots"] is None

    def test_static_data_report(self):
        msg_a = b"!ANVDM,1,1,,B,H5NuKGTUCBD8SaUG4:omol0hC33t,0*54"
        decoded_a = decode(msg_a)

        self.assertEqual(decoded_a.msg_type, 24)
        self.assertEqual(decoded_a.repeat, 0)
        self.assertEqual(decoded_a.mmsi, 368008030)
        self.assertEqual(decoded_a.partno, 1)
        self.assertEqual(decoded_a.ship_type, ShipType.PleasureCraft)
        self.assertEqual(decoded_a.vendorid, "SRT")
        self.assertEqual(decoded_a.callsign, "WDJ7574")
        self.assertEqual(decoded_a.to_bow, 6)
        self.assertEqual(decoded_a.to_stern, 19)
        self.assertEqual(decoded_a.to_port, 3)
        self.assertEqual(decoded_a.to_starboard, 3)

        msg_b = b"!ANVDM,1,1,,A,H5NuKGTUCBD8SaUG4:omol0hC33t,0*57"
        decoded_b = decode(msg_b)

        self.assertEqual(decoded_a, decoded_b)

    def test_special_position_report(self):
        msg = b"!ANVDM,1,1,,A,35O5WS1000r9FSHF@jBoLCACp000,0*42"
        decoded = decode(msg)

        self.assertEqual(decoded.msg_type, 3)
        self.assertEqual(decoded.repeat, 0)
        self.assertEqual(decoded.mmsi, 368142220)
        self.assertEqual(decoded.status, NavigationStatus.AtAnchor)
        self.assertEqual(decoded.turn, 0)
        self.assertEqual(decoded.speed, 0)
        self.assertEqual(decoded.accuracy, 1)
        self.assertEqual(decoded.lon, -81.84302)
        self.assertEqual(decoded.lat, 38.906152)
        self.assertEqual(decoded.course, 190.5)
        self.assertEqual(decoded.heading, 104)
        self.assertEqual(decoded.second, 41)
        self.assertEqual(decoded.raim, 0)

    def test_decode_does_not_raise_an_error_if_error_if_checksum_invalid_is_false(self):
        raw = b"!AIVDM,1,1,,B,15NG6V0P01G?cFhE`R2IU?wn28R>,0*FF"
        msg = decode(raw, error_if_checksum_invalid=False)
        self.assertIsNotNone(
            msg,
        )

    def test_decode_does_not_raise_an_error_by_default(self):
        raw = b"!AIVDM,1,1,,B,15NG6V0P01G?cFhE`R2IU?wn28R>,0*FF"
        msg = decode(raw)
        self.assertIsNotNone(msg)

    def test_decode_does_raise_an_error_if_error_if_checksum_invalid_is_true(self):
        raw = b"!AIVDM,1,1,,B,15NG6V0P01G?cFhE`R2IU?wn28R>,0*FF"
        with self.assertRaises(InvalidNMEAChecksum):
            _ = decode(raw, error_if_checksum_invalid=True)

    def test_that_the_payload_does_not_change_when_encoding_decoding(self):
        """Refer to https://github.com/M0r13n/pyais/issues/86"""
        nmea = NMEAMessage(b"!AIVDM,1,1,,A,13HOI:0P0000VOHLCnHQKwvL05Ip,0*23")
        ais = nmea.decode()

        orig_bytes = nmea.data
        after_bytes, _ = ais.to_bytes()

        self.assertEqual(orig_bytes, after_bytes)

    def test_issue_88(self):
        """There was a decoding bug when the NMEA payload contains special characters"""
        raw = b"!AIVDM,1,1,,B,3815;`100!PhmnPPwL=3OmUd0Dg:,0*45"
        nmea = NMEAMessage(raw)
        ais = nmea.decode()
        self.assertIsNotNone(ais)

    def test_decode_with_non_printable_characters(self):
        payload = b"3815;`100!Phmn\x1fPPwL=3OmUd0Dg:"
        with self.assertRaises(NonPrintableCharacterException):
            _ = SixBitNibleDecoder().decode(payload)

        payload = b"3815;`100!Phmn\x7fPPwL=3OmUd0Dg:"
        with self.assertRaises(NonPrintableCharacterException):
            _ = SixBitNibleDecoder().decode(payload)

    def test_gh_ais_message_decode(self):
        a = b"$PGHP,1,2008,5,9,0,0,0,10,338,2,,1,09*17"
        b = b"!AIVDM,1,1,,B,15NBj>PP1gG>1PVKTDTUJOv00<0M,0*09"

        # This should work and only return the AIS message
        decoded = decode(a, b)
        self.assertEqual(decoded.msg_type, 1)

        # This should return None as GH messages are only used to encapsulate NMEA messages.
        # Therefore, these are worthless without a NMEA message to encapsulate.
        with self.assertRaises(MissingMultipartMessageException):
            decode(
                a,
            )

    def test_common_invalid_inputs_to_the_decode_function(self):
        # A user could pass an currently unsupported message
        with self.assertRaises(UnknownMessageException):
            decode("$ANABK,,B,8,5,3*17")

        # A user could pass None
        with self.assertRaises(TypeError):
            decode(None)

        # A user could pass an NMEA instance, because he misread the documentation
        with self.assertRaises(TypeError):
            decode(AISSentence(b"!AIVDM,1,1,,B,15NBj>PP1gG>1PVKTDTUJOv00<0M,0*09"))

        # A user could pass some arbitrary bytes
        with self.assertRaises(UnknownMessageException):
            decode(b"AAA")

        with self.assertRaises(UnknownMessageException):
            decode(b"$AAA")

        with self.assertRaises(UnknownMessageException):
            decode(b"?!?!")

        with self.assertRaises(InvalidNMEAMessageException):
            decode(b"$AIVDM,")

        with self.assertRaises(InvalidNMEAMessageException):
            decode(b"$AIVDM,,,,,,")

        with self.assertRaises(InvalidNMEAMessageException):
            decode(b"")

    def test_messages_with_proprietary_suffix(self):
        msg = "!AIVDM,1,1,,B,181:Kjh01ewHFRPDK1s3IRcn06sd,0*08,raishub,1342569600"
        decoded = decode(msg)

        self.assertEqual(decoded.course, 87.0)
        self.assertEqual(decoded.msg_type, 1)
        self.assertEqual(decoded.mmsi, 538090443)
        self.assertEqual(decoded.speed, 10.9)

    def test_timestamp_message(self):
        msg = b"$PGHP,1,2004,12,21,23,59,58,999,219,219000001,219000002,1,6D*56"
        pghp: GatehouseSentence = decode_nmea_line(msg)

        self.assertIsInstance(pghp, GatehouseSentence)
        self.assertEqual(pghp.country, "219")
        self.assertEqual(pghp.region, "219000001")
        self.assertEqual(pghp.pss, "219000002")
        self.assertEqual(pghp.online_data, 1)
        self.assertEqual(
            pghp.timestamp, datetime.datetime(2004, 12, 21, 23, 59, 58, 999000)
        )

    def test_invalid_timestamp_message(self):
        with self.assertRaises(InvalidNMEAMessageException):
            decode_nmea_line(b"$PGHP,0,21")

        with self.assertRaises(InvalidNMEAMessageException):
            decode_nmea_line(b"$PGHP,1,11,11,11,11,11,58,999,219,11,1,6D*56")

        with self.assertRaises(UnknownMessageException):
            decode_nmea_line(b",n:4,r:35435435435,foo bar 200")

    def test_that_lat_and_long_are_rounded_correctly(self):
        """Original Issue: https://github.com/M0r13n/pyais/issues/107
        TL;DR: There was a rounding issue with certain values for lat and lon.
        Decoding, encoding and then decoding again led to slight changes to lat/lon."""

        orig = "!AIVDM,1,1,,A,100u3g@0291Q1>BW6uDUwDk00LE@,0*74"

        first_decode = decode(orig)
        encoded = encode_msg(first_decode)[0]
        second_decode = decode(encoded)

        self.assertEqual(first_decode, second_decode)

    def test_that_decode_nmea_and_ais_works_with_proprietary_messages(self):
        msg = "!AIVDM,1,1,,B,181:Kjh01ewHFRPDK1s3IRcn06sd,0*08,raishub,1342569600"
        nmea, decoded = decode_nmea_and_ais(msg)

        self.assertIsInstance(nmea, NMEAMessage)
        self.assertEqual(decoded.course, 87.0)
        self.assertEqual(decoded.msg_type, 1)
        self.assertEqual(decoded.mmsi, 538090443)
        self.assertEqual(decoded.speed, 10.9)

    def test_that_decode_works_for_fragmented_messages_with_empty_payloads(self):
        """Issue: https://github.com/M0r13n/pyais/issues/157"""
        # WHEN decoding a fragmented message where the second message has an empty payload.
        decoded = decode(
            b"!AIVDM,2,1,0,A,8@2R5Ph0GhRbUqe?n>KS?wvlFR06EuOwiOl?wnSwe7wvlOwwsAwwnSGmwvwt,0*4E",
            b"!AIVDM,2,2,0,A,,0*16",
        )
        # THEN the message is decoded without an error
        # Verified against https://www.aggsoft.com/ais-decoder.htm
        self.assertEqual(decoded.msg_type, 8)
        self.assertEqual(decoded.repeat, 1)
        self.assertEqual(decoded.mmsi, 2655619)
        self.assertEqual(decoded.data, b'\x08\xaa\x97\x9bO\xd8\xe6\xe3?\xff\xb4Z \x06W\xd7\xff\xc5\xfd\x0f\xffh\xff\xb4\x7f\xfe\xd1\xff\xff\xed\x1f\xff\xda5\xf5\xff\xef\xfc')

    def test_decode_with_empty_payload(self):
        """Variation of test_that_decode_works_for_fragmented_messages_with_empty_payloads"""
        # WHEN decoding message without payload an exception is raised
        with self.assertRaises(MissingPayloadException) as err:
            _ = decode(
                b"!AIVDM,1,1,0,A,,0*16",
            )

        self.assertEqual(str(err.exception), '!AIVDM,1,1,0,A,,0*16')

    def test_decode_type_21_full_name(self):
        raw = b"!AIVDM,1,1,,B,E>jHDL1W73nWaanah7S39T7a2h;wror=@5nL`A2AISd002CQ1PDS@0,4*39"
        decoded = decode(raw)

        assert decoded.full_name == "NNG-OSS-S OFFSHORE WINDFARM"

    def test_decode_fragment_count_0(self):
        msg = b"!AAVDM,0,1,,B,16UK7Fi0?w4tQF0l4Q@>401v1PS;,0*0F"

        # decode() should raise a TooManyMessagesException
        with self.assertRaises(TooManyMessagesException):
            decode(msg)

        # IterMessages should just skip it
        decoded = list(IterMessages([msg]))
        self.assertEqual(decoded, [])

<<<<<<< HEAD
    def test_basic_decoding(self):
        """Test basic 6-bit decoding functionality."""
        decoder = SixBitNibleDecoder()

        # Test with simple AIS payload
        payload = b"15M5N7"
        result, bit_count = decoder.decode(payload)

        assert bit_count == 36  # 6 characters × 6 bits
        assert len(result) == 5  # ceil(36/8) = 5 bytes
        assert isinstance(result, bytes)
        assert result == b'\x04WExp'  # verified against old pyais

    def test_fill_bits_handling(self):
        """Test handling of fill bits in last character."""
        decoder = SixBitNibleDecoder()

        # Test with 2 fill bits
        payload = b"15M5N7"
        result_no_fill, bits_no_fill = decoder.decode(payload, fill_bits=0)
        result_with_fill, bits_with_fill = decoder.decode(payload, fill_bits=2)

        assert bits_with_fill == bits_no_fill - 2  # 2 fewer bits
        assert len(result_with_fill) == len(result_no_fill)  # Same byte count
        assert result_no_fill == b'\x04WExp'  # verified against old pyais
        assert result_with_fill == b'\x04WEx@'  # verified against old pyais

    def test_empty_and_error_cases(self):
        """Test edge cases and error handling."""
        decoder = SixBitNibleDecoder()

        # Test empty payload
        result, bit_count = decoder.decode(b"")
        assert result == b''
        assert bit_count == 0

        # Test non-printable character
        with self.assertRaises(NonPrintableCharacterException):
            decoder.decode(b"\x01\x02")  # Control characters
=======

if __name__ == '__main__':
    unittest.main()
>>>>>>> b86b35e2
<|MERGE_RESOLUTION|>--- conflicted
+++ resolved
@@ -1821,7 +1821,6 @@
         decoded = list(IterMessages([msg]))
         self.assertEqual(decoded, [])
 
-<<<<<<< HEAD
     def test_basic_decoding(self):
         """Test basic 6-bit decoding functionality."""
         decoder = SixBitNibleDecoder()
@@ -1860,9 +1859,4 @@
 
         # Test non-printable character
         with self.assertRaises(NonPrintableCharacterException):
-            decoder.decode(b"\x01\x02")  # Control characters
-=======
-
-if __name__ == '__main__':
-    unittest.main()
->>>>>>> b86b35e2
+            decoder.decode(b"\x01\x02")  # Control characters